--- conflicted
+++ resolved
@@ -31,46 +31,6 @@
 	}
 }
 
-<<<<<<< HEAD
-func main() {
-	s.AddHandler(func(s *discordgo.Session, r *discordgo.Ready) {
-		log.Println("Bot is up!")
-	})
-	// Buttons are part of interactions, so we register InteractionCreate handler
-	s.AddHandler(func(s *discordgo.Session, i *discordgo.InteractionCreate) {
-		if i.Type == discordgo.InteractionApplicationCommand {
-			if i.ApplicationCommandData().Name == "feedback" {
-				err := s.InteractionRespond(i.Interaction, &discordgo.InteractionResponse{
-					Type: discordgo.InteractionResponseChannelMessageWithSource,
-					Data: &discordgo.InteractionResponseData{
-						Content: "Are you satisfied with Buttons?",
-						// Buttons and other components are specified in Components field.
-						Components: []discordgo.MessageComponent{
-							// ActionRow is a container of all buttons within the same row.
-							discordgo.ActionsRow{
-								Components: []discordgo.MessageComponent{
-									discordgo.Button{
-										Label:    "Yes",
-										Style:    discordgo.ButtonSuccess,
-										Disabled: false,
-										CustomID: "yes_btn",
-									},
-									discordgo.Button{
-										Label:    "No",
-										Style:    discordgo.ButtonDanger,
-										Disabled: false,
-										CustomID: "no_btn",
-									},
-									discordgo.Button{
-										Label:    "I don't know",
-										Style:    discordgo.ButtonLink,
-										Disabled: false,
-										// Link buttons don't require CustomID and do not trigger the gateway/HTTP event
-										URL: "https://www.youtube.com/watch?v=dQw4w9WgXcQ",
-										Emoji: discordgo.ComponentEmoji{
-											Name: "🤷",
-										},
-=======
 // Important note: call every command in order it's placed in the example.
 
 var (
@@ -103,23 +63,12 @@
 								discordgo.Button{
 									Emoji: discordgo.ComponentEmoji{
 										Name: "🦫",
->>>>>>> 0fad116c
 									},
 									Label: "Discord Gophers",
 									Style: discordgo.LinkButton,
 									URL:   "https://discord.gg/7RuRrVHyXF",
 								},
 							},
-<<<<<<< HEAD
-							// The message may have multiple actions rows.
-							discordgo.ActionsRow{
-								Components: []discordgo.MessageComponent{
-									discordgo.Button{
-										Label:    "Discord Developers server",
-										Style:    discordgo.ButtonLink,
-										Disabled: false,
-										URL:      "https://discord.gg/discord-developers",
-=======
 						},
 					},
 				},
@@ -141,7 +90,6 @@
 								discordgo.Button{
 									Emoji: discordgo.ComponentEmoji{
 										Name: "🔧",
->>>>>>> 0fad116c
 									},
 									Label: "Discord developers",
 									Style: discordgo.LinkButton,
@@ -154,33 +102,6 @@
 									Label: "Discord Gophers",
 									Style: discordgo.LinkButton,
 									URL:   "https://discord.gg/7RuRrVHyXF",
-								},
-							},
-							// If a select menu is used in an action row, buttons cannot be used in the same row,
-							// and only one select menu is allowed per row.
-							discordgo.ActionsRow{
-								Components: []discordgo.MessageComponent{
-									discordgo.SelectMenu{
-										CustomID:    "select_menu_rating",
-										Placeholder: "Or do you like Select Menus?",
-										Options: []discordgo.SelectOption{
-											{
-												Label:       "Yes",
-												Value:       "select_menu_yes",
-												Description: "I like them more than buttons",
-											},
-											{
-												Label:       "I like both",
-												Value:       "select_menu_both",
-												Description: "Both select menus and buttons are good",
-											},
-											{
-												Label:       "No",
-												Value:       "select_menu_no",
-												Description: "Buttons for life",
-											},
-										},
-									},
 								},
 							},
 						},
@@ -230,38 +151,6 @@
 		"stackoverflow_tags": func(s *discordgo.Session, i *discordgo.InteractionCreate) {
 			data := i.MessageComponentData()
 
-<<<<<<< HEAD
-		// Values contain the values currently selected from the select menu component.
-		if len(i.MessageComponentData().Values) > 0 {
-			// The select menu is set to only allow one value to be selected.
-			// It can be configured to allow more than one value to be selected at a time.
-			switch i.MessageComponentData().Values[0] {
-			case "select_menu_yes":
-				content += "(yes to select menus)"
-			case "select_menu_both":
-				content += "(likes both buttons and select menus)"
-			case "select_menu_no":
-				content += "(no to select menus)"
-			}
-		} else {
-			// CustomID field contains the same id as when was sent. It's used to identify the which button was clicked.
-			switch i.MessageComponentData().CustomID {
-			case "yes_btn":
-				content += "(yes to buttons)"
-			case "no_btn":
-				content += "(no to buttons)"
-			}
-
-		}
-
-		e := s.InteractionRespond(i.Interaction, &discordgo.InteractionResponse{
-			// Buttons also may update the message which to which they are attached.
-			// Or may just acknowledge (InteractionResponseDeferredMessageUpdate) that the event was received and not update the message.
-			// To update it later you need to use interaction response edit endpoint.
-			Type: discordgo.InteractionResponseUpdateMessage,
-			Data: &discordgo.InteractionResponseData{
-				Content: content,
-=======
 			const stackoverflowFormat = `https://stackoverflow.com/questions/tagged/%s`
 
 			err := s.InteractionRespond(i.Interaction, &discordgo.InteractionResponse{
@@ -277,22 +166,12 @@
 			time.Sleep(time.Second) // Doing that so user won't see instant response.
 			_, err = s.FollowupMessageCreate(*AppID, i.Interaction, true, &discordgo.WebhookParams{
 				Content: "Now you know everything about select component. If you want to know more or ask a question - feel free to.",
->>>>>>> 0fad116c
 				Components: []discordgo.MessageComponent{
 					discordgo.ActionsRow{
 						Components: []discordgo.MessageComponent{
 							discordgo.Button{
-<<<<<<< HEAD
-								Label:    "Our sponsor",
-								Style:    discordgo.ButtonLink,
-								Disabled: false,
-								URL:      "https://www.youtube.com/watch?v=dQw4w9WgXcQ",
-								Emoji: discordgo.ComponentEmoji{
-									Name: "💠",
-=======
 								Emoji: discordgo.ComponentEmoji{
 									Name: "📜",
->>>>>>> 0fad116c
 								},
 								Label: "Documentation",
 								Style: discordgo.LinkButton,
@@ -317,12 +196,6 @@
 						},
 					},
 				},
-<<<<<<< HEAD
-			},
-		})
-		if e != nil {
-			panic(e)
-=======
 				Flags: 1 << 6,
 			})
 			if err != nil {
@@ -533,7 +406,6 @@
 			if h, ok := componentsHandlers[i.MessageComponentData().CustomID]; ok {
 				h(s, i)
 			}
->>>>>>> 0fad116c
 		}
 	})
 	_, err := s.ApplicationCommandCreate(*AppID, *GuildID, &discordgo.ApplicationCommand{
