package discordgo

import (
	"encoding/json"
	"fmt"
)

// ComponentType is type of component.
type ComponentType uint

// MessageComponent types.
const (
	ComponentActionRow  ComponentType = 1
	ComponentButton     ComponentType = 2
	ComponentSelectMenu ComponentType = 3
)

// MessageComponent is a base interface for all message components.
type MessageComponent interface {
	json.Marshaler
	Type() ComponentType
}

type unmarshalableMessageComponent struct {
	MessageComponent
}

// UnmarshalJSON is a helper function to unmarshal MessageComponent object.
func (umc *unmarshalableMessageComponent) UnmarshalJSON(src []byte) error {
	var v struct {
		Type ComponentType `json:"type"`
	}
	err := json.Unmarshal(src, &v)
	if err != nil {
		return err
	}

	switch v.Type {
<<<<<<< HEAD
	case ActionsRowComponent:
		umc.MessageComponent = &ActionsRow{}
	case ButtonComponent:
		umc.MessageComponent = &Button{}
	case SelectMenuComponent:
		umc.MessageComponent = &SelectMenu{}
	default:
		return fmt.Errorf("unknown component type: %d", v.Type)
=======
	case ComponentActionRow:
		v := ActionsRow{}
		err = json.Unmarshal(src, &v)
		data = v
	case ComponentButton:
		v := Button{}
		err = json.Unmarshal(src, &v)
		data = v
>>>>>>> 85748573
	}
	return json.Unmarshal(src, umc.MessageComponent)
}

func MessageComponentFromJSON(b []byte) (MessageComponent, error) {
	var u unmarshalableMessageComponent
	err := u.UnmarshalJSON(b)
	if err != nil {
		return nil, fmt.Errorf("failed to unmarshal into MessageComponent: %w", err)
	}
	return u.MessageComponent, nil
}

// ActionsRow is a container for components within one row.
type ActionsRow struct {
	Components []MessageComponent `json:"components"`
}

// MarshalJSON is a method for marshaling ActionsRow to a JSON object.
func (r ActionsRow) MarshalJSON() ([]byte, error) {
	type actionsRow ActionsRow

	return json.Marshal(struct {
		actionsRow
		Type ComponentType `json:"type"`
	}{
		actionsRow: actionsRow(r),
		Type:       r.Type(),
	})
}

// UnmarshalJSON is a helper function to unmarshal Actions Row.
func (r *ActionsRow) UnmarshalJSON(data []byte) error {
	var v struct {
		RawComponents []unmarshalableMessageComponent `json:"components"`
	}
	err := json.Unmarshal(data, &v)
	if err != nil {
		return err
	}
	r.Components = make([]MessageComponent, len(v.RawComponents))
	for i, v := range v.RawComponents {
		r.Components[i] = v.MessageComponent
	}

	return err
}

// Type is a method to get the type of a component.
func (r ActionsRow) Type() ComponentType {
	return ComponentActionRow
}

// ButtonStyle is style of button.
type ButtonStyle uint

// Button styles.
const (
	// ButtonPrimary is a button with blurple color.
	ButtonPrimary ButtonStyle = 1
	// ButtonSecondary is a button with grey color.
	ButtonSecondary ButtonStyle = 2
	// ButtonSuccess is a button with green color.
	ButtonSuccess ButtonStyle = 3
	// ButtonDanger is a button with red color.
	ButtonDanger ButtonStyle = 4
	// ButtonLink is a special type of button which navigates to a URL. Has grey color.
	ButtonLink ButtonStyle = 5
)

// ComponentEmoji represents a button's emoji, if it has one.
type ComponentEmoji struct {
	Name     string `json:"name,omitempty"`
	ID       string `json:"id,omitempty"`
	Animated bool   `json:"animated,omitempty"`
}

// Button represents button component.
type Button struct {
	Label    string         `json:"label"`
	Style    ButtonStyle    `json:"style"`
	Disabled bool           `json:"disabled"`
	Emoji    ComponentEmoji `json:"emoji"`

	// NOTE: Only button with ButtonLink style can have link. Also, URL is mutually exclusive with CustomID.
	URL      string `json:"url,omitempty"`
	CustomID string `json:"custom_id,omitempty"`
}

// MarshalJSON is a method for marshaling Button to a JSON object.
func (b Button) MarshalJSON() ([]byte, error) {
	type button Button

	if b.Style == 0 {
		b.Style = ButtonPrimary
	}

	return json.Marshal(struct {
		button
		Type ComponentType `json:"type"`
	}{
		button: button(b),
		Type:   b.Type(),
	})
}

// Type is a method to get the type of a component.
func (b Button) Type() ComponentType {
	return ComponentButton
}

// SelectMenuOption represents an option for a select menu.
type SelectMenuOption struct {
	Label       string         `json:"label,omitempty"`
	Value       string         `json:"value"`
	Description string         `json:"description"`
	Emoji       ComponentEmoji `json:"emoji"`
	// Determines whenever option is selected by default or not.
	Default bool `json:"default"`
}

// SelectMenu represents select menu component.
type SelectMenu struct {
	CustomID string `json:"custom_id,omitempty"`
	// The text which will be shown in the menu if there's no default options or all options was deselected and component was closed.
	Placeholder string `json:"placeholder"`
	// This value determines the minimal amount of selected items in the menu.
	MinValues int `json:"min_values,omitempty"`
	// This value determines the maximal amount of selected items in the menu.
	// If MaxValues or MinValues are greater than one then the user can select multiple items in the component.
	MaxValues int                `json:"max_values,omitempty"`
	Options   []SelectMenuOption `json:"options"`
}

// Type is a method to get the type of a component.
func (SelectMenu) Type() ComponentType {
	return ComponentSelectMenu
}

// MarshalJSON is a method for marshaling SelectMenu to a JSON object.
func (m SelectMenu) MarshalJSON() ([]byte, error) {
	type selectMenu SelectMenu

	return json.Marshal(struct {
		selectMenu
		Type ComponentType `json:"type"`
	}{
		selectMenu: selectMenu(m),
		Type:       m.Type(),
	})
}<|MERGE_RESOLUTION|>--- conflicted
+++ resolved
@@ -36,25 +36,14 @@
 	}
 
 	switch v.Type {
-<<<<<<< HEAD
-	case ActionsRowComponent:
+	case ComponentActionRow:
 		umc.MessageComponent = &ActionsRow{}
-	case ButtonComponent:
+	case ComponentButton:
 		umc.MessageComponent = &Button{}
-	case SelectMenuComponent:
+	case ComponentSelectMenu:
 		umc.MessageComponent = &SelectMenu{}
 	default:
 		return fmt.Errorf("unknown component type: %d", v.Type)
-=======
-	case ComponentActionRow:
-		v := ActionsRow{}
-		err = json.Unmarshal(src, &v)
-		data = v
-	case ComponentButton:
-		v := Button{}
-		err = json.Unmarshal(src, &v)
-		data = v
->>>>>>> 85748573
 	}
 	return json.Unmarshal(src, umc.MessageComponent)
 }
